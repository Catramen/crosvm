// Copyright 2018 The Chromium OS Authors. All rights reserved.
// Use of this source code is governed by a BSD-style license that can be
// found in the LICENSE file.

#[derive(Debug)]
enum Error {
    UninitializedSegTable,
    InvalidAddress
}

type Result<T> = std::result::Result<T, Error>;

// Event rings are segmented circular buffers used to pass event TRBs from the
// xHCI device back to the guest.  Each event ring is associated with a single
// interrupter.  See section 4.9.4 of the xHCI specification for more details.
pub struct EventRing {
    enqueue_pointer: GuestAddress,
    dequeue_pointer: GuestAddress,
    segment_table_address: GuestAddress,
    segment_table_size: u16,
    current_segment_index: u16,
    // Available trb count in this segment table.
    aval_trb_count: u16,
    current_entry: EventRingSegmentTable,
    guest_memory: GuestMemory,

    // Event Ring Producer Cycle state bit is initialzied to 1
    producer_cycle_state: Bit,
}

impl EventRing {
    pub fn add_event(&mut self, trb: Trb) -> Result<()> {
        if (self.segment_table_size == 0 || segment_table_address.0 == 0) {
            return Err(Error::UninitializedSegTable);
        }

        trb.set_cycle(producer_cycle_state.into());
        self.guest_memory.write_obj_at_addr(self,enqueue_pointer, trb).expect("Fail to write Guest Memory");
        self.enqueue_pointer = match self.enqueue_pointer.checked_add(TRB_SIZE) {
            Some(addr) => addr,
            None => return Err(InvalidAddress);
<<<<<<< HEAD
        };
=======
        }
>>>>>>> 25a470bb
        self.aval_trb_count -= 1;

        if self.aval_trb_count == 0 {
            self.current_segment_index += 1;
            if (
        }
    }

    pub fn is_full(&self) -> bool {
    }

    fn load_segment(&mut self) {
    }

    fn move_segment_idx(&mut self) {
    }
}
<|MERGE_RESOLUTION|>--- conflicted
+++ resolved
@@ -4,8 +4,9 @@
 
 #[derive(Debug)]
 enum Error {
-    UninitializedSegTable,
-    InvalidAddress
+    Uninitialized,  // The event ring is uninitialized.
+    InvalidMemoryAccess, // Event ring want to do invalid memory access.
+    InconstantState, // Event ring is in a bad state.
 }
 
 type Result<T> = std::result::Result<T, Error>;
@@ -14,36 +15,109 @@
 // xHCI device back to the guest.  Each event ring is associated with a single
 // interrupter.  See section 4.9.4 of the xHCI specification for more details.
 pub struct EventRing {
+    segment_table_size: u64,
+    segment_table_base_address: GuestAddress,
+    current_segment_index: u64,
+    guest_memory: &GuestMemory,
+    state: Option<EventRingState>,
+}
+
+// Public interfaces.
+impl EventRing {
+    pub fn new(mem: &GuestMemory) -> Self {
+        EventRing {
+            segment_table_size: 0,
+            segment_table_base_address: GuestAddress(0),
+            current_segment_index: 0,
+            state: None,
+        }
+    }
+
+    pub fn set_seg_table_size(&mut self, size: u16) {
+        self.segment_table_size = u16;
+    }
+
+    pub fn set_seg_table_base_addr(&mut self, addr: GuestAddress) {
+        self.segment_table_base_address = addr;
+    }
+
+}
+
+// Private implementations.
+impl EventRing {
+    fn try_init(&mut self) {
+        if (self.segment_table_size == 0 || segment_table_address.0 == 0) {
+            return;
+        }
+
+        self.state = Some(EventRingState{
+
+        });
+    }
+
+    fn check_inited(&self) -> Result<EventRingState> {
+        match self.state {
+            Some(s) => Ok(s),
+            None => Err(Error::Uninitialized);
+        }
+    }
+
+    fn read_current_seg_table(&mut self) -> Result<EventRingSegmentTableEntry> {
+        let state = self.check_inited()?;
+        let seg_table_addr = self.get_seg_table_addr()?;
+
+        let entry: EventRingSegmentTableEntry =
+            self.guest_memory.read_obj_from_addr(seg_table_addr).map_err(Error::InvalidMemoryAccess)?;
+        Ok(entry)
+    }
+
+    fn get_seg_table_addr(&self) => Result<GuestAddress> {
+       let seg_table_addr =
+            self.segment_table_base_address.checked_add(
+            (SEGMENT_TABLE_SIZE as u64) * self.current_segment_index
+            );
+        match seg_table_addr {
+            Some(addr) => addr,
+            None => return Err(Error::InvalidMemoryAccess),
+        }
+    }
+}
+
+struct EventRingState {
     enqueue_pointer: GuestAddress,
     dequeue_pointer: GuestAddress,
-    segment_table_address: GuestAddress,
-    segment_table_size: u16,
-    current_segment_index: u16,
     // Available trb count in this segment table.
     aval_trb_count: u16,
-    current_entry: EventRingSegmentTable,
-    guest_memory: GuestMemory,
-
+    current_entry: EventRingSegmentTableEntry,
     // Event Ring Producer Cycle state bit is initialzied to 1
-    producer_cycle_state: Bit,
+    producer_cycle_state: bool,
 }
 
 impl EventRing {
+    pub fn new(mem: &GuestMemory) -> Self {
+        EventRing {
+            enqueue_pointer: GuestAddress(0),
+            dequeue_pointer: GuestAddress(0),
+            segment_table_address: GuestAddress(0),
+            current_segment_index: 0,
+            aval_trb_count: 0,
+            current_entry: 0,
+            // As specified in spec 4.9.4, cycle state should be initilized to 1.
+            producer_cycle_state: true,
+        }
+    }
+
     pub fn add_event(&mut self, trb: Trb) -> Result<()> {
         if (self.segment_table_size == 0 || segment_table_address.0 == 0) {
             return Err(Error::UninitializedSegTable);
         }
 
-        trb.set_cycle(producer_cycle_state.into());
+        trb.set_cycle_bit(producer_cycle_state);
         self.guest_memory.write_obj_at_addr(self,enqueue_pointer, trb).expect("Fail to write Guest Memory");
         self.enqueue_pointer = match self.enqueue_pointer.checked_add(TRB_SIZE) {
             Some(addr) => addr,
             None => return Err(InvalidAddress);
-<<<<<<< HEAD
         };
-=======
-        }
->>>>>>> 25a470bb
         self.aval_trb_count -= 1;
 
         if self.aval_trb_count == 0 {
@@ -56,6 +130,11 @@
     }
 
     fn load_segment(&mut self) {
+        self.current_entry =
+            self.guest_memory.read_obj_from_addr(SegmentTableEntryAddress(self.index));
+        enqueue_pointer_ =
+            GuestAddress(current_entry.get_ring_segment_base_address());
+        self.aval_trb_count = self.current_entry.get_ring_segment_size();
     }
 
     fn move_segment_idx(&mut self) {
